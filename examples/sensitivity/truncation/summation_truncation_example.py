--- conflicted
+++ resolved
@@ -4,14 +4,8 @@
 
 from bioptim import Solution, Shooting, SolutionIntegrator
 from cocofest import (
-<<<<<<< HEAD
-    DingModelFrequencyWithFatigue,
-    FunctionalElectricStimulationOptimalControlProgram,
-    build_initial_guess_from_ocp,
-=======
     DingModelFrequency,
     IvpFes,
->>>>>>> 6f964c7b
 )
 
 # This example shows the effect of the sum_stim_truncation parameter on the force state result
@@ -21,13 +15,8 @@
 computations_time = []
 for i in range(10):
     start_time = time.time()
-<<<<<<< HEAD
-    problem = FunctionalElectricStimulationOptimalControlProgram(
-        model=DingModelFrequencyWithFatigue(sum_stim_truncation=i if i != 0 else None),
-=======
     ivp = IvpFes(
         model=DingModelFrequency(with_fatigue=True, sum_stim_truncation=i if i != 0 else None),
->>>>>>> 6f964c7b
         n_stim=10,
         n_shooting=100,
         final_time=1,
