import numpy as np

from bioptim import (
    BoundsList,
    ConstraintList,
    ControlType,
    InitialGuessList,
    InterpolationType,
    Objective,
    ObjectiveFcn,
    ObjectiveList,
    OdeSolver,
    OptimalControlProgram,
    ParameterList,
    PhaseTransitionFcn,
    PhaseTransitionList,
)

from cocofest.custom_objectives import CustomObjective
from cocofest import DingModelFrequency, DingModelPulseDurationFrequency, DingModelIntensityFrequency
from cocofest.optimization.fes_ocp import OcpFes


<<<<<<< HEAD
class FunctionalElectricStimulationOptimalControlProgramIdentification(OptimalControlProgram):
    """
    The main class to define an ocp. This class prepares the full program and gives all
    the needed parameters to solve a functional electrical stimulation ocp

    Attributes
    ----------
    model: DingModelFrequency | DingModelPulseDurationFrequency | DingModelIntensityFrequency,
        The model used to solve the ocp
    final_time_phase: list[float],
        The final time of each phase
    n_shooting: list[int],
        The number of shooting points for each phase
    force_tracking: list[np.ndarray, np.ndarray],
        The force tracking to follow
    pulse_apparition_time: list[int] | list[float],
        The time when the stimulation is applied
    pulse_duration: list[int] | list[float],
        The duration of the stimulation
    pulse_intensity: list[int] | list[float],
        The intensity of the stimulation
    discontinuity_in_ocp: list[int],
        The phases where the continuity is not respected
    a_rest: float,
        a_rest parameter of the model
    km_rest: float,
        km_rest parameter of the model
    tau1_rest: float,
        tau1_rest parameter of the model
    tau2: float,
        tau2 parameter of the model
    ode_solver: OdeSolver
        The ode solver to use
    use_sx: bool
        The nature of the casadi variables. MX are used if False.
    n_thread: int
        The number of thread to use while solving (multi-threading if > 1)

    """

    def __init__(
        self,
=======
class OcpFesId(OcpFes):
    def __init__(self):
        super(OcpFesId, self).__init__()

    @staticmethod
    def prepare_ocp(
>>>>>>> 6f964c7b
        model: DingModelFrequency | DingModelPulseDurationFrequency | DingModelIntensityFrequency = None,
        n_stim: int = None,
        n_shooting: list[int] = None,
        final_time_phase: tuple | list = None,
        pulse_duration: int | float = None,
        pulse_intensity: int | float = None,
        force_tracking: list = None,
        custom_objective: list[Objective] = None,
        discontinuity_in_ocp: list = None,
        a_rest: int | float = None,
        km_rest: int | float = None,
        tau1_rest: int | float = None,
        tau2: int | float = None,
        use_sx: bool = True,
        ode_solver: OdeSolver = OdeSolver.RK4(n_integration_steps=1),
        n_threads: int = 1,
        **kwargs,
    ):
        """
        The main class to define an ocp. This class prepares the full program and gives all
        the needed parameters to solve a functional electrical stimulation ocp

        Attributes
        ----------
        model: DingModelFrequency | DingModelPulseDurationFrequency | DingModelIntensityFrequency,
            The model used to solve the ocp
        with_fatigue: bool,
            If True, the fatigue model is used
        final_time_phase: tuple, list
            The final time of each phase
        n_shooting: list[int],
            The number of shooting points for each phase
        force_tracking: list[np.ndarray, np.ndarray],
            The force tracking to follow
        pulse_apparition_time: list[int] | list[float],
            The time when the stimulation is applied
        pulse_duration: list[int] | list[float],
            The duration of the stimulation
        pulse_intensity: list[int] | list[float],
            The intensity of the stimulation
        discontinuity_in_ocp: list[int],
            The phases where the continuity is not respected
        a_rest: float,
            a_rest parameter of the model
        km_rest: float,
            km_rest parameter of the model
        tau1_rest: float,
            tau1_rest parameter of the model
        tau2: float,
            tau2 parameter of the model
        ode_solver: OdeSolver
            The ode solver to use
        use_sx: bool
            The nature of the casadi variables. MX are used if False.
        n_thread: int
            The number of thread to use while solving (multi-threading if > 1)
        """

        OcpFesId._sanity_check(
            model=model,
            n_stim=n_stim,
            custom_objective=custom_objective,
            use_sx=use_sx,
            ode_solver=ode_solver,
            n_threads=n_threads,
            pulse_duration=pulse_duration,
            pulse_intensity=pulse_intensity,
        )

        OcpFesId._sanity_check_id(
            model=model,
            n_shooting=n_shooting,
            a_rest=a_rest,
            km_rest=km_rest,
            tau1_rest=tau1_rest,
            tau2=tau2,
            force_tracking=force_tracking,
            pulse_duration=pulse_duration,
            pulse_intensity=pulse_intensity,
        )

        if model._with_fatigue:
            model.set_a_rest(model=None, a_rest=a_rest)
            model.set_km_rest(model=None, km_rest=km_rest)
            model.set_tau1_rest(model=None, tau1_rest=tau1_rest)
            model.set_tau2(model=None, tau2=tau2)

        n_stim = len(final_time_phase)
        models = [model for i in range(n_stim)]

        constraints = ConstraintList()
        parameters, parameters_bounds, parameters_init = OcpFesId._set_parameters(model=model)
        dynamics = OcpFesId._declare_dynamics(models=models, n_stim=n_stim)
        x_bounds, x_init = OcpFesId._set_bounds(
            model=model,
            n_stim=n_stim,
            n_shooting=n_shooting,
            force_tracking=force_tracking,
            discontinuity_in_ocp=discontinuity_in_ocp,
        )
        objective_functions = OcpFesId._set_objective(
            model=model,
            n_stim=n_stim,
            n_shooting=n_shooting,
            force_tracking=force_tracking,
            custom_objective=custom_objective,
        )
        phase_transitions = OcpFesId._set_phase_transition(discontinuity_in_ocp)

        return OptimalControlProgram(
            bio_model=models,
            dynamics=dynamics,
            n_shooting=n_shooting,
            phase_time=final_time_phase,
            x_init=x_init,
            x_bounds=x_bounds,
            objective_functions=objective_functions,
            constraints=constraints,
            ode_solver=ode_solver,
            control_type=ControlType.NONE,
            use_sx=use_sx,
            parameters=parameters,
            parameter_bounds=parameters_bounds,
            parameter_init=parameters_init,
            phase_transitions=phase_transitions,
            n_threads=n_threads,
        )

    @staticmethod
    def _sanity_check_id(
        model=None,
        n_shooting=None,
        a_rest=None,
        km_rest=None,
        tau1_rest=None,
        tau2=None,
        force_tracking=None,
        pulse_duration=None,
        pulse_intensity=None,
    ):
        if model._with_fatigue:
            if not all([a_rest, km_rest, tau1_rest, tau2]):
                raise ValueError("a_rest, km_rest, tau1_rest and tau2 must be set for fatigue model identification")
            elif not isinstance(a_rest, int | float):
                raise TypeError(f"a_rest must be int or float type," f" currently a_rest is {type(a_rest)}) type.")
            elif not isinstance(km_rest, int | float):
                raise TypeError(f"km_rest must be int or float type," f" currently km_rest is {type(km_rest)}) type.")
            elif not isinstance(tau1_rest, int | float):
                raise TypeError(
                    f"tau1_rest must be int or float type," f" currently tau1_rest is {type(tau1_rest)}) type."
                )
            elif not isinstance(tau2, int | float):
                raise TypeError(f"tau2 must be int or float type," f" currently tau2 is {type(tau2)}) type.")

        if not isinstance(n_shooting, list):
            raise TypeError(f"n_shooting must be list type," f" currently n_shooting is {type(n_shooting)}) type.")
        else:
            if not all(isinstance(val, int) for val in n_shooting):
                raise TypeError(f"n_shooting must be list of int type.")

        if not isinstance(force_tracking, list):
            raise TypeError(
                f"force_tracking must be list type," f" currently force_tracking is {type(force_tracking)}) type."
            )
        else:
            if not all(isinstance(val, int | float) for val in force_tracking):
                raise TypeError(f"force_tracking must be list of int or float type.")

        if isinstance(model, DingModelPulseDurationFrequency):
            if not isinstance(pulse_duration, list):
                raise TypeError(
                    f"pulse_duration must be list type," f" currently pulse_duration is {type(pulse_duration)}) type."
                )

        if isinstance(model, DingModelIntensityFrequency):
            if not isinstance(pulse_intensity, list):
                raise TypeError(
                    f"pulse_intensity must be list type,"
                    f" currently pulse_intensity is {type(pulse_intensity)}) type."
                )

    @staticmethod
    def _set_bounds(model=None, n_stim=None, n_shooting=None, force_tracking=None, discontinuity_in_ocp=None):
        # ---- STATE BOUNDS REPRESENTATION ---- #
        #
        #                    |‾‾‾‾‾‾‾‾‾‾x_max_middle‾‾‾‾‾‾‾‾‾‾‾‾x_max_end‾
        #                    |          max_bounds              max_bounds
        #    x_max_start     |
        #   _starting_bounds_|
        #   ‾starting_bounds‾|
        #    x_min_start     |
        #                    |          min_bounds              min_bounds
        #                     ‾‾‾‾‾‾‾‾‾‾x_min_middle‾‾‾‾‾‾‾‾‾‾‾‾x_min_end‾

        # Sets the bound for all the phases
        x_bounds = BoundsList()
        variable_bound_list = model.name_dof
        starting_bounds, min_bounds, max_bounds = (
            model.standard_rest_values(),
            model.standard_rest_values(),
            model.standard_rest_values(),
        )

        for i in range(len(variable_bound_list)):
            if variable_bound_list[i] == "Cn":
                max_bounds[i] = 10
            elif variable_bound_list[i] == "F":
                max_bounds[i] = 500
            elif variable_bound_list[i] == "Tau1" or variable_bound_list[i] == "Km":
                max_bounds[i] = 1
            elif variable_bound_list[i] == "A":
                min_bounds[i] = 0

        starting_bounds_min = np.concatenate((starting_bounds, min_bounds, min_bounds), axis=1)
        starting_bounds_max = np.concatenate((starting_bounds, max_bounds, max_bounds), axis=1)
        middle_bound_min = np.concatenate((min_bounds, min_bounds, min_bounds), axis=1)
        middle_bound_max = np.concatenate((max_bounds, max_bounds, max_bounds), axis=1)

        for i in range(n_stim):
            for j in range(len(variable_bound_list)):
                if i == 0 or i in discontinuity_in_ocp:
                    x_bounds.add(
                        variable_bound_list[j],
                        min_bound=np.array([starting_bounds_min[j]]),
                        max_bound=np.array([starting_bounds_max[j]]),
                        phase=i,
                        interpolation=InterpolationType.CONSTANT_WITH_FIRST_AND_LAST_DIFFERENT,
                    )
                else:
                    x_bounds.add(
                        variable_bound_list[j],
                        min_bound=np.array([middle_bound_min[j]]),
                        max_bound=np.array([middle_bound_max[j]]),
                        phase=i,
                        interpolation=InterpolationType.CONSTANT_WITH_FIRST_AND_LAST_DIFFERENT,
                    )

        x_init = InitialGuessList()
        for i in range(n_stim):
            min_node = sum(n_shooting[:i])
            max_node = sum(n_shooting[: i + 1])
            force_in_phase = force_tracking[min_node : max_node + 1]
            if i == n_stim - 1:
                force_in_phase.append(0)
            x_init.add("F", np.array([force_in_phase]), phase=i, interpolation=InterpolationType.EACH_FRAME)
            x_init.add("Cn", [0], phase=i, interpolation=InterpolationType.CONSTANT)
            if model._with_fatigue:
                for j in range(len(variable_bound_list)):
                    if variable_bound_list[j] == "F" or variable_bound_list[j] == "Cn":
                        pass
                    else:
                        x_init.add(variable_bound_list[j], model.standard_rest_values()[j])

        return x_bounds, x_init

    @staticmethod
    def _set_objective(model, n_stim, n_shooting, force_tracking, custom_objective):
        # Creates the objective for our problem (in this case, match a force curve)
        objective_functions = ObjectiveList()

        if force_tracking:
            node_idx = 0
            for i in range(n_stim):
                for j in range(n_shooting[i]):
                    objective_functions.add(
                        CustomObjective.track_state_from_time_interpolate,
                        custom_type=ObjectiveFcn.Mayer,
                        node=j,
                        force=force_tracking[node_idx],
                        key="F",
                        minimization_type="best fit" if model._with_fatigue else "least square",
                        quadratic=True,
                        weight=1,
                        phase=i,
                    )
                    node_idx += 1

        if custom_objective:
            for i in range(len(custom_objective)):
                objective_functions.add(custom_objective[i])

        return objective_functions

    @staticmethod
    def _set_parameters(model):
        parameters = ParameterList()
        parameters_bounds = BoundsList()
        parameters_init = InitialGuessList()

        if model._with_fatigue:
            parameters.add(
                parameter_name="alpha_a",
                list_index=0,
                function=model.set_alpha_a,
                size=1,
                scaling=np.array([10e8]),
            )
            parameters.add(
                parameter_name="alpha_km",
                list_index=1,
                function=model.set_alpha_km,
                size=1,
                scaling=np.array([10e9]),
            )
            parameters.add(
                parameter_name="alpha_tau1",
                list_index=2,
                function=model.set_alpha_tau1,
                size=1,
                scaling=np.array([10e6]),
            )
            parameters.add(
                parameter_name="tau_fat",
                list_index=3,
                function=model.set_tau_fat,
                size=1,
            )

            # --- Adding bound parameters --- #
            parameters_bounds.add(
                "alpha_a",
                min_bound=np.array([10e-6]),  # TODO : fine tune bounds
                max_bound=np.array([10e-8]),
                interpolation=InterpolationType.CONSTANT,
            )
            parameters_bounds.add(
                "alpha_km",
                min_bound=np.array([10e-9]),  # TODO : fine tune bounds
                max_bound=np.array([10e-7]),
                interpolation=InterpolationType.CONSTANT,
            )
            parameters_bounds.add(
                "alpha_tau1",
                min_bound=np.array([10e-6]),  # TODO : fine tune bounds
                max_bound=np.array([10e-4]),
                interpolation=InterpolationType.CONSTANT,
            )
            parameters_bounds.add(
                "tau_fat",
                min_bound=np.array([10]),  # TODO : fine tune bounds
                max_bound=np.array([1000]),
                interpolation=InterpolationType.CONSTANT,
            )

            # --- Initial guess parameters --- #
            parameters_init["alpha_a"] = np.array([10e-7])  # TODO : fine tune initial guess
            parameters_init["alpha_km"] = np.array([10e-8])  # TODO : fine tune initial guess
            parameters_init["alpha_tau1"] = np.array([10 - 5])  # TODO : fine tune initial guess
            parameters_init["tau_fat"] = np.array([100])  # TODO : fine tune initial guess
        else:
            parameters.add(
                parameter_name="a_rest",
                list_index=0,
                function=model.set_a_rest,
                size=1,
            )
            parameters.add(
                parameter_name="km_rest",
                list_index=1,
                function=model.set_km_rest,
                size=1,
                scaling=np.array([1000]),
            )
            parameters.add(
                parameter_name="tau1_rest",
                list_index=2,
                function=model.set_tau1_rest,
                size=1,
                scaling=np.array([1000]),
            )
            parameters.add(
                parameter_name="tau2",
                list_index=3,
                function=model.set_tau2,
                size=1,
                scaling=np.array([1000]),
            )

            # --- Adding bound parameters --- #
            parameters_bounds.add(
                "a_rest",
                min_bound=np.array([1]),  # TODO : fine tune bounds
                max_bound=np.array([10000]),
                interpolation=InterpolationType.CONSTANT,
            )
            parameters_bounds.add(
                "km_rest",
                min_bound=np.array([0.001]),  # TODO : fine tune bounds
                max_bound=np.array([1]),
                interpolation=InterpolationType.CONSTANT,
            )
            parameters_bounds.add(
                "tau1_rest",
                min_bound=np.array([0.0001]),  # TODO : fine tune bounds
                max_bound=np.array([2]),
                interpolation=InterpolationType.CONSTANT,
            )
            parameters_bounds.add(
                "tau2",
                min_bound=np.array([0.0001]),  # TODO : fine tune bounds
                max_bound=np.array([2]),
                interpolation=InterpolationType.CONSTANT,
            )

            # --- Initial guess parameters --- #
            parameters_init["a_rest"] = np.array([model.a_rest if model._with_fatigue else 1000])
            parameters_init["km_rest"] = np.array([model.km_rest if model._with_fatigue else 0.5])
            parameters_init["tau1_rest"] = np.array([model.tau1_rest if model._with_fatigue else 0.5])
            parameters_init["tau2"] = np.array([model.tau2 if model._with_fatigue else 0.5])

        return parameters, parameters_bounds, parameters_init

    @staticmethod
    def _set_phase_transition(discontinuity_in_ocp):
        phase_transitions = PhaseTransitionList()
        if discontinuity_in_ocp:
            for i in range(len(discontinuity_in_ocp)):
                phase_transitions.add(PhaseTransitionFcn.DISCONTINUOUS, phase_pre_idx=discontinuity_in_ocp[i] - 1)
        return phase_transitions<|MERGE_RESOLUTION|>--- conflicted
+++ resolved
@@ -21,57 +21,12 @@
 from cocofest.optimization.fes_ocp import OcpFes
 
 
-<<<<<<< HEAD
-class FunctionalElectricStimulationOptimalControlProgramIdentification(OptimalControlProgram):
-    """
-    The main class to define an ocp. This class prepares the full program and gives all
-    the needed parameters to solve a functional electrical stimulation ocp
-
-    Attributes
-    ----------
-    model: DingModelFrequency | DingModelPulseDurationFrequency | DingModelIntensityFrequency,
-        The model used to solve the ocp
-    final_time_phase: list[float],
-        The final time of each phase
-    n_shooting: list[int],
-        The number of shooting points for each phase
-    force_tracking: list[np.ndarray, np.ndarray],
-        The force tracking to follow
-    pulse_apparition_time: list[int] | list[float],
-        The time when the stimulation is applied
-    pulse_duration: list[int] | list[float],
-        The duration of the stimulation
-    pulse_intensity: list[int] | list[float],
-        The intensity of the stimulation
-    discontinuity_in_ocp: list[int],
-        The phases where the continuity is not respected
-    a_rest: float,
-        a_rest parameter of the model
-    km_rest: float,
-        km_rest parameter of the model
-    tau1_rest: float,
-        tau1_rest parameter of the model
-    tau2: float,
-        tau2 parameter of the model
-    ode_solver: OdeSolver
-        The ode solver to use
-    use_sx: bool
-        The nature of the casadi variables. MX are used if False.
-    n_thread: int
-        The number of thread to use while solving (multi-threading if > 1)
-
-    """
-
-    def __init__(
-        self,
-=======
 class OcpFesId(OcpFes):
     def __init__(self):
         super(OcpFesId, self).__init__()
 
     @staticmethod
     def prepare_ocp(
->>>>>>> 6f964c7b
         model: DingModelFrequency | DingModelPulseDurationFrequency | DingModelIntensityFrequency = None,
         n_stim: int = None,
         n_shooting: list[int] = None,
