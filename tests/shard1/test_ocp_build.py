--- conflicted
+++ resolved
@@ -11,11 +11,7 @@
     DingModelPulseDurationFrequency,
     DingModelPulseDurationFrequencyWithFatigue,
     DingModelIntensityFrequency,
-<<<<<<< HEAD
-    DingModelIntensityFrequencyWithFatigue,
-=======
     OcpFes,
->>>>>>> 6f964c7b
 )
 
 from bioptim import ObjectiveFcn, ObjectiveList, Node
